--- conflicted
+++ resolved
@@ -225,6 +225,28 @@
             session.commit()
             session.close()
 
+def donation(args):
+    session = database.connect()
+
+    try:
+        donateyes = session.query(HIT)
+        donateyes = donateyes.filter(HIT.donatebonus == True)
+        donateyes = donateyes.filter(HIT.completed == True)
+        donateyes = donateyes.count()
+
+        donateno = session.query(HIT)
+        donateno = donateno.filter(HIT.donatebonus == False)
+        donateno = donateno.filter(HIT.completed == True)
+        donateno = donateno.count()
+
+        donatetotal = donateyes + donateno
+
+        print "{0:>5} total HITs completed".format(donatetotal)
+        print "{0:>5} times the worker elected to donate".format(donateyes)
+        print "{0:>5} times the worker opted to receive bonus".format(donateno)
+    finally:
+        session.close()
+
 def setupdb(args):
     import models
     import turkic.models
@@ -249,15 +271,8 @@
 except ImportError:
     handler("Start a new project")(init)
 else:
-<<<<<<< HEAD
-    handler("Report job status")(cliutil.progress)
-    handler("Launch work")(cliutil.publish)
-    handler("Pay workers")(cliutil.compensate)
-    handler("Report status on donations")(cliutil.donation)
-    handler("Setup the database")(cliutil.setupdb)
-=======
     handler("Report job status")(progress)
     handler("Launch work")(publish)
     handler("Pay workers")(compensate)
     handler("Setup the database")(setupdb)
->>>>>>> d90d4b27
+    handler("Report status on donations")(cliutil.donation)