import os
import shutil
import api
import glob
import database
import optparse

try:
    import config
except ImportError:
    pass

from turkic.models import *

def init(args):
    try:
        args[0]
    except IndexError:
        print "Error: Expected argument."
        return

    skeleton = os.path.dirname(__file__) + "/skeleton"
    target = os.getcwd() + "/" + args[0]

    if os.path.exists(target):
        print "{0} already exists".format(target)
        return

    shutil.copytree(skeleton, target);

    for file in glob.glob(target + "/*.pyc"):
        os.remove(file)

    public = os.path.dirname(__file__) + "/public"
    os.symlink(public, target + "/public/turkic")

    print "Initialized new project: {0}".format(args[0]);

def progress(args):
    session = database.connect()
    balance = api.server.balance

    try:
        available = session.query(HIT).count()
        published = session.query(HIT).filter(HIT.published == True).count()
        completed = session.query(HIT).filter(HIT.completed == True).count()
        compensated = session.query(HIT).filter(HIT.compensated == True).count()

        print "Server Configuration:"
        print "  Sandbox:     {0}".format("True" if config.sandbox else "False")
        print "  Database:    {0}".format(config.database)
        print "  Localhost:   {0}".format(config.localhost)
        print ""

        print "Mechanical Turk Status:"
        print "  Balance:     ${0:.2f}".format(balance)
        print ""

        print "Server Status:"
        print "  Available:   {0}".format(available)
        print "  Published:   {0}".format(published)
        print "  Completed:   {0}".format(completed)
        print "  Remaining:   {0}".format(published - completed)
        print "  Compensated: {0}".format(compensated)

    finally:
        session.close()

def publish(args):
    session = database.connect()

    try:
        query = session.query(HIT)
        query = query.filter(HIT.published == False)

        for hit in query:
            hit.publish()
            session.add(hit)
            print "Published {0}".format(hit.hitid)

    finally:
        session.commit()
        session.close()

def compensate(args):
    parser = optparse.OptionParser(optparse.SUPPRESS_USAGE)
    parser.add_option("--bonus", action="store", type="float", default = 0.0)
    parser.add_option("--bonus-reason", action="store", type="str", default="Great job!")
    parser.add_option("--accept", action="append", default = [])
    parser.add_option("--reject", action="append", default = [])
    parser.add_option("--validated", action="store_true", default = False)
    parser.add_option("--default", action="store", choices=["accept", "reject", "defer"], default="defer")
    options, arguments = parser.parse_args(args)

    session = database.connect()

    acceptkeys = []
    rejectkeys = []
    for f in options.accept:
        acceptkeys.extend(line.strip() for line in open(f))
    for f in options.reject:
        rejectkeys.extend(line.strip() for line in open(f))
        
    try:
        query = session.query(HIT)
        query = query.filter(HIT.completed == True)
        query = query.filter(HIT.compensated == False)

        for hit in query:
            if hit.validated and options.validated:
                if hit.accepted:
                    hit.accept()
                else:
                    hit.reject()
            elif hit.assignmentid in acceptkeys:
                hit.accept()
            elif hit.assignmentid in rejectkeys:
                hit.reject()
            elif options.default == "accept":
                hit.accept()
            elif options.default == "reject":
                hit.reject()

            if hit.compensated:
                if hit.accepted:
                    print "Accepted HIT {0}".format(hit.hitid)
<<<<<<< HEAD
                    if hit.donatebonus:
                        print "Worker elected to donate bonus."
                    else:
                        if options.bonus > 0:
                            hit.awardbonus(options.bonus, "Great job!")
                            print "Awarded bonus to HIT {0}".format(hit.hitid)
=======
                    if options.bonus > 0:
                        hit.awardbonus(options.bonus, options.bonus_reason)
                        print "Awarded bonus to HIT {0}".format(hit.hitid)
                    if hit.group.bonus > 0:
                        hit.awardbonus(hit.group.bonus, "Great job!")
                        print "Awarded bonus to HIT {0}".format(hit.hitid)
>>>>>>> 00b9cd90
                else:
                    print "Rejected HIT {0}".format(hit.hitid)
                session.add(hit)
    finally:
        session.commit()
        session.close()<|MERGE_RESOLUTION|>--- conflicted
+++ resolved
@@ -101,6 +101,8 @@
     for f in options.reject:
         rejectkeys.extend(line.strip() for line in open(f))
         
+    totaldonation = 0.0;
+
     try:
         query = session.query(HIT)
         query = query.filter(HIT.completed == True)
@@ -124,24 +126,21 @@
             if hit.compensated:
                 if hit.accepted:
                     print "Accepted HIT {0}".format(hit.hitid)
-<<<<<<< HEAD
                     if hit.donatebonus:
                         print "Worker elected to donate bonus."
+                        totaldonation += hit.group.bonus
                     else:
                         if options.bonus > 0:
-                            hit.awardbonus(options.bonus, "Great job!")
+                            hit.awardbonus(options.bonus, options.bonus_reason)
                             print "Awarded bonus to HIT {0}".format(hit.hitid)
-=======
-                    if options.bonus > 0:
-                        hit.awardbonus(options.bonus, options.bonus_reason)
-                        print "Awarded bonus to HIT {0}".format(hit.hitid)
-                    if hit.group.bonus > 0:
-                        hit.awardbonus(hit.group.bonus, "Great job!")
-                        print "Awarded bonus to HIT {0}".format(hit.hitid)
->>>>>>> 00b9cd90
+                        if hit.group.bonus > 0:
+                            hit.awardbonus(hit.group.bonus, "Great job!")
+                            print "Awarded bonus to HIT {0}".format(hit.hitid)
                 else:
                     print "Rejected HIT {0}".format(hit.hitid)
                 session.add(hit)
     finally:
+        print "Total donation: ${0:.2f}".format(totaldonation)
+
         session.commit()
         session.close()