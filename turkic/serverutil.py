import database
import models

from datetime import datetime

def getworkerstatus(workerid):
    """
    Returns the worker status as a dictionary for the server.
    """
    session = database.connect()
    try:
        worker = session.query(models.Worker)
        worker = worker.filter(models.Worker.id == workerid)

        status = {}
        try:
            worker = worker.one()
        except:
            status["newuser"] = True
        else:
            status["newuser"] = False
            status["numaccepted"] = worker.numacceptances
            status["numrejected"] = worker.numrejections
            status["numsubmitted"] = worker.numsubmitted
        return status

    finally:
        session.close()

def savejobstats(hitid, timeaccepted, timecompleted, environ):
    """
    Saves statistics for a job.
    """
    session = database.connect()
    try:
        hit = session.query(models.HIT).filter(models.HIT.hitid == hitid).one()

        hit.timeaccepted = datetime.fromtimestamp(int(timeaccepted) / 1000)
        hit.timecompleted = datetime.fromtimestamp(int(timecompleted) / 1000)
        hit.timeonserver = datetime.now()

        hit.ipaddress = environ.get("HTTP_X_FORWARDED_FOR", None)
        hit.ipaddress = environ.get("REMOTE_ADDR", hit.ipaddress)

        session.add(hit)
        session.commit()
    finally:
        session.close()

<<<<<<< HEAD
def savedonatestatus(hitid, donate):
    """
    Saves whether worker wants to donate bonus.
=======
def markcomplete(hitid, assignmentid, workerid):
    """
    Marks a job as complete. Usually this is called right before the
    MTurk form is submitted.
>>>>>>> eba43110
    """
    session = database.connect()
    try:
        hit = session.query(models.HIT).filter(models.HIT.hitid == hitid).one()
<<<<<<< HEAD
        hit.donatebonus = bool(donate)
=======
        hit.markcompleted(workerid, assignmentid)
>>>>>>> eba43110
        session.add(hit)
        session.commit()
    finally:
        session.close()<|MERGE_RESOLUTION|>--- conflicted
+++ resolved
@@ -47,25 +47,16 @@
     finally:
         session.close()
 
-<<<<<<< HEAD
-def savedonatestatus(hitid, donate):
-    """
-    Saves whether worker wants to donate bonus.
-=======
-def markcomplete(hitid, assignmentid, workerid):
+def markcomplete(hitid, assignmentid, workerid, donate):
     """
     Marks a job as complete. Usually this is called right before the
     MTurk form is submitted.
->>>>>>> eba43110
     """
     session = database.connect()
     try:
         hit = session.query(models.HIT).filter(models.HIT.hitid == hitid).one()
-<<<<<<< HEAD
+        hit.markcompleted(workerid, assignmentid)
         hit.donatebonus = bool(donate)
-=======
-        hit.markcompleted(workerid, assignmentid)
->>>>>>> eba43110
         session.add(hit)
         session.commit()
     finally:
